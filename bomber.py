--- conflicted
+++ resolved
@@ -1,55 +1,51 @@
-"""
-  ▄████  █    ██  ███▄ ▄███▓ ▄▄▄▄    ██▀███   ▄▄▄       ██▓  ██████ ▓█████ 
- ██▒ ▀█▒ ██  ▓██▒▓██▒▀█▀ ██▒▓█████▄ ▓██ ▒ ██▒▒████▄    ▓██▒▒██    ▒ ▓█   ▀ 
-▒██░▄▄▄░▓██  ▒██░▓██    ▓██░▒██▒ ▄██▓██ ░▄█ ▒▒██  ▀█▄  ▒██▒░ ▓██▄   ▒███   
-░▓█  ██▓▓▓█  ░██░▒██    ▒██ ▒██░█▀  ▒██▀▀█▄  ░██▄▄▄▄██ ░██░  ▒   ██▒▒▓█  ▄ 
-░▒▓███▀▒▒▒█████▓ ▒██▒   ░██▒░▓█  ▀█▓░██▓ ▒██▒ ▓█   ▓██▒░██░▒██████▒▒░▒████▒
- ░▒   ▒ ░▒▓▒ ▒ ▒ ░ ▒░   ░  ░░▒▓███▀▒░ ▒▓ ░▒▓░ ▒▒   ▓▒█░░▓  ▒ ▒▓▒ ▒ ░░░ ▒░ ░
-  ░   ░ ░░▒░ ░ ░ ░  ░      ░▒░▒   ░   ░▒ ░ ▒░  ▒   ▒▒ ░ ▒ ░░ ░▒  ░ ░ ░ ░  ░
-░ ░   ░  ░░░ ░ ░ ░      ░    ░    ░   ░░   ░   ░   ▒    ▒ ░░  ░  ░     ░   
-      ░    ░            ░    ░         ░           ░  ░ ░        ░     ░  ░
-                                  ░                                        
-"""
-from InstagramAPI import InstagramAPI
-import time
-import requests
-import json
-import random
-
-nostop = 0
-
-accounts = input("Put your Instagram accounts list here (if there is no file just press ENTER): ")
-if not accounts:
-    username = input("Put your IG Username then press ENTER: ")
-    password = input("Put your IG Password then press ENTER: ")
-    api = InstagramAPI(username, password)
-    api.login()
-
-else:
-    line = random.choice(open(accounts).readlines())
-    username, password = line.split(':')
-    print ("Username found: ", username)
-    print ("Password found: ", password)
-    api = InstagramAPI(username, password)
-    api.login()
-
-<<<<<<< HEAD
-#GetUserID
-=======
->>>>>>> f06033f1
-user = input("Enter the victim's IG Username: ")
-response = requests.get("https://www.instagram.com/"+user+"/?__a=1")
-respJSON = response.json()
-user_id = str( respJSON['graphql'].get("user").get("id") )
-
-
-message = input("Put the message you want the software send and press ENTER: ")
-times = int(input("How many messages do you want to send? "))
-proxylist = input("Proxy list (TXT): (If you don't have proxy list press ENTER): ")
-if 'txt' in proxylist:
-    proxy = random.choice(open(proxylist).readlines())
-    api.setProxy(proxy)
-while times > nostop:
-    nostop = nostop + 1
-    api.sendMessage(user_id,message)
-    print(nostop, ">> Sent to", user, ": ", message)
+"""
+  ▄████  █    ██  ███▄ ▄███▓ ▄▄▄▄    ██▀███   ▄▄▄       ██▓  ██████ ▓█████ 
+ ██▒ ▀█▒ ██  ▓██▒▓██▒▀█▀ ██▒▓█████▄ ▓██ ▒ ██▒▒████▄    ▓██▒▒██    ▒ ▓█   ▀ 
+▒██░▄▄▄░▓██  ▒██░▓██    ▓██░▒██▒ ▄██▓██ ░▄█ ▒▒██  ▀█▄  ▒██▒░ ▓██▄   ▒███   
+░▓█  ██▓▓▓█  ░██░▒██    ▒██ ▒██░█▀  ▒██▀▀█▄  ░██▄▄▄▄██ ░██░  ▒   ██▒▒▓█  ▄ 
+░▒▓███▀▒▒▒█████▓ ▒██▒   ░██▒░▓█  ▀█▓░██▓ ▒██▒ ▓█   ▓██▒░██░▒██████▒▒░▒████▒
+ ░▒   ▒ ░▒▓▒ ▒ ▒ ░ ▒░   ░  ░░▒▓███▀▒░ ▒▓ ░▒▓░ ▒▒   ▓▒█░░▓  ▒ ▒▓▒ ▒ ░░░ ▒░ ░
+  ░   ░ ░░▒░ ░ ░ ░  ░      ░▒░▒   ░   ░▒ ░ ▒░  ▒   ▒▒ ░ ▒ ░░ ░▒  ░ ░ ░ ░  ░
+░ ░   ░  ░░░ ░ ░ ░      ░    ░    ░   ░░   ░   ░   ▒    ▒ ░░  ░  ░     ░   
+      ░    ░            ░    ░         ░           ░  ░ ░        ░     ░  ░
+                                  ░                                        
+"""
+from InstagramAPI import InstagramAPI
+import time
+import requests
+import json
+import random
+
+nostop = 0
+
+accounts = input("Put your Instagram accounts list here (if there is no file just press ENTER): ")
+if not accounts:
+    username = input("Put your IG Username then press ENTER: ")
+    password = input("Put your IG Password then press ENTER: ")
+    api = InstagramAPI(username, password)
+    api.login()
+
+else:
+    line = random.choice(open(accounts).readlines())
+    username, password = line.split(':')
+    print ("Username found: ", username)
+    print ("Password found: ", password)
+    api = InstagramAPI(username, password)
+    api.login()
+
+user = input("Enter the victim's IG Username: ")
+response = requests.get("https://www.instagram.com/"+user+"/?__a=1")
+respJSON = response.json()
+user_id = str( respJSON['graphql'].get("user").get("id") )
+
+
+message = input("Put the message you want the software send and press ENTER: ")
+times = int(input("How many messages do you want to send? "))
+proxylist = input("Proxy list (TXT): (If you don't have proxy list press ENTER): ")
+if 'txt' in proxylist:
+    proxy = random.choice(open(proxylist).readlines())
+    api.setProxy(proxy)
+while times > nostop:
+    nostop = nostop + 1
+    api.sendMessage(user_id,message)
+    print(nostop, ">> Sent to", user, ": ", message)