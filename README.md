# Instagram Bomber

An open-source project. Instagram Messages Spammer/Bomber 

## Requirements

``python3 -m pip install -r requirements.txt``

## Use

[![INSTAGRAM BOMBER TRAILER](https://img.youtube.com/vi/B4RnwACYjoI/0.jpg)](https://www.youtube.com/watch?v=B4RnwACYjoI)

<<<<<<< HEAD
### A DEMO VIDEO WILL BE RELEASED IN A WHILE
The program will stop when the number you have enter previously will have been exceeded.<br>
=======
### A DEMO VIDEO WILL BE RELEASED IN A WHILE.
The program will stop when the number you have entered previously will be exceeded.<br>
>>>>>>> 405dbbdd
Else, you can stop the program by pressing ``CTRL + C``

## Donate

If you want to help me in my work, consider donating. Thank you!

### ![Paypal](https://raw.githubusercontent.com/reek/anti-adblock-killer/gh-pages/images/paypal.png) Paypal

- [https://www.paypal.me/Gumbraise](https://www.paypal.me/Gumbraise)

### ![btc](https://raw.githubusercontent.com/reek/anti-adblock-killer/gh-pages/images/bitcoin.png) Bitcoin

- 3ML4B58aw9CHTsjE5nPGzVhTLK8mBz8Vv4

### <img src="https://www.logolynx.com/images/logolynx/b0/b0839301e62a21664ea82d24ab1a0414.png" width="16" height="16" /> Ethereum

- 0xf1fee16e2b91b462139434b9c5FE949856ccc6eb<|MERGE_RESOLUTION|>--- conflicted
+++ resolved
@@ -10,13 +10,10 @@
 
 [![INSTAGRAM BOMBER TRAILER](https://img.youtube.com/vi/B4RnwACYjoI/0.jpg)](https://www.youtube.com/watch?v=B4RnwACYjoI)
 
-<<<<<<< HEAD
-### A DEMO VIDEO WILL BE RELEASED IN A WHILE
-The program will stop when the number you have enter previously will have been exceeded.<br>
-=======
+
 ### A DEMO VIDEO WILL BE RELEASED IN A WHILE.
 The program will stop when the number you have entered previously will be exceeded.<br>
->>>>>>> 405dbbdd
+
 Else, you can stop the program by pressing ``CTRL + C``
 
 ## Donate
